import os
from omegaconf import DictConfig, OmegaConf
import torch
from transformers import AutoModelForCausalLM, AutoTokenizer
import hydra
import wandb
from datamodule.dataset import filter_on_stats, load_oagkx_dataset, OAGKXItem
from utils.evaluator import Evaluator
from utils.general_utils import postprocess_validation_text, seed_everything, setup_nltk


@hydra.main(version_base="1.3", config_path="../configs", config_name="run")
def main(cfg):
    setup_nltk()
    seed_everything(cfg.seed)
    cfg = OmegaConf.to_container(cfg, resolve=True)
    assert cfg is not None
    if cfg.get("model") == None:
        conf = OmegaConf.load("configs/model/qwen2.yaml")
        cfg["model"] = conf  # type: ignore
    cfg = DictConfig(cfg)
    log_wandb: bool = cfg.get("logger") is not None

    if log_wandb:
        wandb.require("core")
        wandb.login(key=os.getenv("WANDB_API_KEY"))
        wandb.init(
            project=cfg.logger.project,
            tags=[cfg.model.model_name],
            dir=cfg.logger.log_dir,
            config={
                k: v
                for k, v in cfg["model"].items()
                if k != "model_name" and k != "model_type"
            },
        )

    device = torch.device(cfg.device)
    tokenizer = AutoTokenizer.from_pretrained(cfg.model.model_type)
    model = AutoModelForCausalLM.from_pretrained(cfg.model.model_type)
    dataset_dict = load_oagkx_dataset(
        data_dir=cfg.data.data_dir,
        split_size=tuple(cfg.data.split_size),
        first_n_files=cfg.data.first_n_files,
        filter_fn=filter_on_stats,
    )
    dataset = dataset_dict["test"]
    # Encode input prompt
<<<<<<< HEAD
    template_prompt = "Generate the title and the keywords from the below abstract. Do not add any other information.\
        Output MUST be in the format:\nTitle: [title]. Keywords: [keyword_1, keyword_2, ...]\n\
=======
    template_prompt = "Generate the title and the keywords from the below abstract. Do not add any other information and separate the keywords by the comma character.\
        Output must be in the format:\nTitle: [title]. Keywords: [keywords]\n\
>>>>>>> f505f340
        The abstract is:"
    print_fn = print

    evaluator = Evaluator(
        metrics_title=cfg.metrics_title, metrics_keywords=cfg.metrics_keywords
    )
    print_fn("Starting Testing")
    print_fn(f" - Num Batches: {len(dataset)}")
    print_fn(f" - Device:      {device}")

    eval_table = None

    if log_wandb:
        # Add metrics
        for metric_name in evaluator.get_metric_names:
            wandb.define_metric(
                f"test/{metric_name}",
                step_metric=f"test_{metric_name}_step",
            )
        eval_table = wandb.Table(
            columns=[
                "GT_Title",
                "Pred_Title",
                "GT_Keywords",
                "Pred_Keywords",
                "Pred_text",
            ]
        )

    model = model.to(device)
    model.eval()
<<<<<<< HEAD
    for i, data in enumerate(dataset):
        item = OAGKXItem.from_json(data)  # type: ignore
        abstract = item.abstract
        title = "Title: " + item.title
        keywords = item.keywords

        prompt = template_prompt + abstract
        messages = [
            {"role": "system", "content": "You are a helpful assistant."},
            {"role": "user", "content": prompt},
        ]
        text = tokenizer.apply_chat_template(
            messages, tokenize=False, add_generation_prompt=True
        )
        model_input = tokenizer([text], return_tensors="pt")  # type: ignore
        input_ids = model_input.input_ids.to(device)
        attention_mask = model_input.attention_mask.to(device)

        generated_ids = model.generate(
            input_ids, attention_mask, max_new_tokens=cfg.model.max_new_tokens
        )
        generated_ids = [
            output_ids[len(input_ids) :]
            for input_ids, output_ids in zip(input_ids, generated_ids)
        ]
        response = tokenizer.batch_decode(
            generated_ids, skip_special_tokens=True, clean_up_tokenization_spaces=False
        )

        pred_split = Evaluator.split_title_keywords(response)
        pred_title, pred_keywords = zip(*pred_split)

        pred_title, title = postprocess_validation_text(pred_title, [title])

        bin_keywords_list = Evaluator.binary_labels_keywords(
            target_keywords=[keywords], pred_keywords=pred_keywords
        )
        pred_binary, ref_binary = zip(*bin_keywords_list)

        evaluator.add_batch_title(predicted=pred_title, target=title)
        evaluator.add_batch_keywords(predicted=pred_binary, target=ref_binary)

        if i % cfg.log_interval == 0:
=======
    with torch.no_grad():
        for i, data in enumerate(dataset):
            item = OAGKXItem.from_json(data)  # type: ignore
            abstract = item.abstract
            title = item.title
            keywords = item.keywords

            prompt = template_prompt + abstract
            messages = [
                {"role": "system", "content": "You are a helpful assistant."},
                {"role": "user", "content": prompt},
            ]
            text = tokenizer.apply_chat_template(
                messages, tokenize=False, add_generation_prompt=True
            )
            model_inputs = tokenizer([text], return_tensors="pt").to(device)  # type: ignore
            generated_ids = model.generate(
                model_inputs.input_ids, max_new_tokens=cfg.model.max_new_tokens
            )
            generated_ids = [
                output_ids[len(input_ids) :]
                for input_ids, output_ids in zip(model_inputs.input_ids, generated_ids)
            ]
            response = tokenizer.batch_decode(
                generated_ids,
                skip_special_tokens=True,
                clean_up_tokenization_spaces=False,
            )
>>>>>>> f505f340

            pred_split = Evaluator.split_title_keywords(response)
            pred_title, pred_keywords = zip(*pred_split)

<<<<<<< HEAD
            if log_wandb and eval_table is not None:
                eval_table.add_data(
                    item.title,
                    pred_title[0],
                    " , ".join(keywords),
                    " , ".join(pred_keywords[0]),
                    response[0],
                )

=======
            pred_title, title = postprocess_validation_text(pred_title, [title])

            bin_keywords_list = Evaluator.binary_labels_keywords(
                target_keywords=[keywords], pred_keywords=pred_keywords
            )
            pred_binary, ref_binary = zip(*bin_keywords_list)

            evaluator.add_batch_title(predicted=pred_title, target=title)
            evaluator.add_batch_keywords(predicted=pred_binary, target=ref_binary)

            if i % cfg.log_interval == 0:

                print_fn(f"Batch {i+1}/{len(dataset)}")
                print_fn(f"True title:\n{title[0]}")
                print_fn(f"True keywords:\n{keywords}")
                print_fn(f"Prediction:\n{response[0]}")

                if log_wandb and eval_table is not None:
                    eval_table.add_data(
                        title[0],
                        pred_title[0],
                        " , ".join(keywords),
                        " , ".join(pred_keywords[0]),
                        response[0],
                    )

>>>>>>> f505f340
    result_title = evaluator.compute_title()
    result_keywords = evaluator.compute_keywords()

    print_fn("\nTitle metrics:")

    for metric_name, result in result_title.items():
        print(f">> {metric_name.upper()}: {result}")

    print_fn("\nKeywords metrics:")

    for metric_name, result in result_keywords.items():
        print(f">> {metric_name.upper()}: {result}")

    if log_wandb:
        logs = result_title | result_keywords
        wandb.log({"test/test_pred_table": eval_table})
        for metric_name in evaluator.get_metric_names:
            wandb.log(
                {
                    f"test/{metric_name}": logs[metric_name],
                    f"test_{metric_name}_step": 0,
                }
            )


if __name__ == "__main__":
    main()<|MERGE_RESOLUTION|>--- conflicted
+++ resolved
@@ -46,13 +46,8 @@
     )
     dataset = dataset_dict["test"]
     # Encode input prompt
-<<<<<<< HEAD
     template_prompt = "Generate the title and the keywords from the below abstract. Do not add any other information.\
         Output MUST be in the format:\nTitle: [title]. Keywords: [keyword_1, keyword_2, ...]\n\
-=======
-    template_prompt = "Generate the title and the keywords from the below abstract. Do not add any other information and separate the keywords by the comma character.\
-        Output must be in the format:\nTitle: [title]. Keywords: [keywords]\n\
->>>>>>> f505f340
         The abstract is:"
     print_fn = print
 
@@ -84,12 +79,12 @@
 
     model = model.to(device)
     model.eval()
-<<<<<<< HEAD
-    for i, data in enumerate(dataset):
-        item = OAGKXItem.from_json(data)  # type: ignore
-        abstract = item.abstract
-        title = "Title: " + item.title
-        keywords = item.keywords
+    with torch.no_grad():
+        for i, data in enumerate(dataset):
+            item = OAGKXItem.from_json(data)  # type: ignore
+            abstract = item.abstract
+            title = item.title
+            keywords = item.keywords
 
         prompt = template_prompt + abstract
         messages = [
@@ -114,65 +109,9 @@
             generated_ids, skip_special_tokens=True, clean_up_tokenization_spaces=False
         )
 
-        pred_split = Evaluator.split_title_keywords(response)
-        pred_title, pred_keywords = zip(*pred_split)
-
-        pred_title, title = postprocess_validation_text(pred_title, [title])
-
-        bin_keywords_list = Evaluator.binary_labels_keywords(
-            target_keywords=[keywords], pred_keywords=pred_keywords
-        )
-        pred_binary, ref_binary = zip(*bin_keywords_list)
-
-        evaluator.add_batch_title(predicted=pred_title, target=title)
-        evaluator.add_batch_keywords(predicted=pred_binary, target=ref_binary)
-
-        if i % cfg.log_interval == 0:
-=======
-    with torch.no_grad():
-        for i, data in enumerate(dataset):
-            item = OAGKXItem.from_json(data)  # type: ignore
-            abstract = item.abstract
-            title = item.title
-            keywords = item.keywords
-
-            prompt = template_prompt + abstract
-            messages = [
-                {"role": "system", "content": "You are a helpful assistant."},
-                {"role": "user", "content": prompt},
-            ]
-            text = tokenizer.apply_chat_template(
-                messages, tokenize=False, add_generation_prompt=True
-            )
-            model_inputs = tokenizer([text], return_tensors="pt").to(device)  # type: ignore
-            generated_ids = model.generate(
-                model_inputs.input_ids, max_new_tokens=cfg.model.max_new_tokens
-            )
-            generated_ids = [
-                output_ids[len(input_ids) :]
-                for input_ids, output_ids in zip(model_inputs.input_ids, generated_ids)
-            ]
-            response = tokenizer.batch_decode(
-                generated_ids,
-                skip_special_tokens=True,
-                clean_up_tokenization_spaces=False,
-            )
->>>>>>> f505f340
-
             pred_split = Evaluator.split_title_keywords(response)
             pred_title, pred_keywords = zip(*pred_split)
 
-<<<<<<< HEAD
-            if log_wandb and eval_table is not None:
-                eval_table.add_data(
-                    item.title,
-                    pred_title[0],
-                    " , ".join(keywords),
-                    " , ".join(pred_keywords[0]),
-                    response[0],
-                )
-
-=======
             pred_title, title = postprocess_validation_text(pred_title, [title])
 
             bin_keywords_list = Evaluator.binary_labels_keywords(
@@ -185,21 +124,20 @@
 
             if i % cfg.log_interval == 0:
 
-                print_fn(f"Batch {i+1}/{len(dataset)}")
-                print_fn(f"True title:\n{title[0]}")
-                print_fn(f"True keywords:\n{keywords}")
-                print_fn(f"Prediction:\n{response[0]}")
+            print_fn(f"Batch {i+1}/{len(dataset)}")
+            print_fn(f"True title:\n{title[0]}")
+            print_fn(f"True keywords:\n{keywords}")
+            print_fn(f"Prediction:\n{response[0]}")
 
-                if log_wandb and eval_table is not None:
-                    eval_table.add_data(
-                        title[0],
-                        pred_title[0],
-                        " , ".join(keywords),
-                        " , ".join(pred_keywords[0]),
-                        response[0],
-                    )
+            if log_wandb and eval_table is not None:
+                eval_table.add_data(
+                    item.title,
+                    pred_title[0],
+                    " , ".join(keywords),
+                    " , ".join(pred_keywords[0]),
+                    response[0],
+                )
 
->>>>>>> f505f340
     result_title = evaluator.compute_title()
     result_keywords = evaluator.compute_keywords()
 
