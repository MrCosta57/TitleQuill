--- conflicted
+++ resolved
@@ -31,12 +31,7 @@
     PreTrainedTokenizerBase,
     PreTrainedTokenizer,
 )
-<<<<<<< HEAD
-
 from src.utils.general_utils import split_keywords_by_comma
-=======
-from utils.general_utils import split_keywords_by_comma
->>>>>>> 61b80f16
 
 
 @dataclass
